--- conflicted
+++ resolved
@@ -75,11 +75,7 @@
 	if err != nil {
 		return
 	}
-<<<<<<< HEAD
-	_, err = msg.Write(shabytes)
-=======
 	err = writePasswordBytes(&msg, shabytes)
->>>>>>> b36a88af
 	if err != nil {
 		return
 	}
